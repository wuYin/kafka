/**
 * Licensed to the Apache Software Foundation (ASF) under one or more
 * contributor license agreements.  See the NOTICE file distributed with
 * this work for additional information regarding copyright ownership.
 * The ASF licenses this file to You under the Apache License, Version 2.0
 * (the "License"); you may not use this file except in compliance with
 * the License.  You may obtain a copy of the License at
 *
 *    http://www.apache.org/licenses/LICENSE-2.0
 *
 * Unless required by applicable law or agreed to in writing, software
 * distributed under the License is distributed on an "AS IS" BASIS,
 * WITHOUT WARRANTIES OR CONDITIONS OF ANY KIND, either express or implied.
 * See the License for the specific language governing permissions and
 * limitations under the License.
 */

package kafka.admin

import java.util.Random
<<<<<<< HEAD
import java.util.Properties
import kafka.api.{TopicMetadata, PartitionMetadata}
import kafka.cluster.Broker
=======
>>>>>>> c39d37e9
import kafka.utils.{Logging, ZkUtils}
import kafka.log.LogConfig
import kafka.server.TopicConfigManager
import kafka.utils.{Logging, Utils, ZkUtils, Json}
import org.I0Itec.zkclient.ZkClient
import org.I0Itec.zkclient.exception.ZkNodeExistsException
import scala.collection._
import scala.collection.mutable
import kafka.common._

object AdminUtils extends Logging {
  val rand = new Random
  val TopicConfigChangeZnodePrefix = "config_change_"

  /**
   * There are 2 goals of replica assignment:
   * 1. Spread the replicas evenly among brokers.
   * 2. For partitions assigned to a particular broker, their other replicas are spread over the other brokers.
   *
   * To achieve this goal, we:
   * 1. Assign the first replica of each partition by round-robin, starting from a random position in the broker list.
   * 2. Assign the remaining replicas of each partition with an increasing shift.
   *
   * Here is an example of assigning
   * broker-0  broker-1  broker-2  broker-3  broker-4
   * p0        p1        p2        p3        p4       (1st replica)
   * p5        p6        p7        p8        p9       (1st replica)
   * p4        p0        p1        p2        p3       (2nd replica)
   * p8        p9        p5        p6        p7       (2nd replica)
   * p3        p4        p0        p1        p2       (3nd replica)
   * p7        p8        p9        p5        p6       (3nd replica)
   */
  def assignReplicasToBrokers(brokers: Seq[Int], 
                              partitions: Int, 
                              replicationFactor: Int,
                              fixedStartIndex: Int = -1)  // for testing only
  : Map[Int, Seq[Int]] = {
    if (partitions <= 0)
      throw new AdminOperationException("number of partitions must be larger than 0")
    if (replicationFactor <= 0)
      throw new AdminOperationException("replication factor must be larger than 0")
    if (replicationFactor > brokers.size)
      throw new AdminOperationException("replication factor: " + replicationFactor +
        " larger than available brokers: " + brokers.size)
    val ret = new mutable.HashMap[Int, List[Int]]()
    val startIndex = if (fixedStartIndex >= 0) fixedStartIndex else rand.nextInt(brokers.size)

    var secondReplicaShift = if (fixedStartIndex >= 0) fixedStartIndex else rand.nextInt(brokers.size)
    for (i <- 0 until partitions) {
      if (i > 0 && (i % brokers.size == 0))
        secondReplicaShift += 1
      val firstReplicaIndex = (i + startIndex) % brokers.size
      var replicaList = List(brokers(firstReplicaIndex))
      for (j <- 0 until replicationFactor - 1)
        replicaList ::= brokers(replicaIndex(firstReplicaIndex, secondReplicaShift, j, brokers.size))
      ret.put(i, replicaList.reverse)
    }
    ret.toMap
  }
  
  def deleteTopic(zkClient: ZkClient, topic: String) {
    zkClient.deleteRecursive(ZkUtils.getTopicPath(topic))
    zkClient.deleteRecursive(ZkUtils.getTopicConfigPath(topic))
  }
  
  def topicExists(zkClient: ZkClient, topic: String): Boolean = 
    zkClient.exists(ZkUtils.getTopicPath(topic))
    
  def createTopic(zkClient: ZkClient,
                  topic: String,
                  partitions: Int, 
                  replicationFactor: Int, 
                  topicConfig: Properties = new Properties) {
    val brokerList = ZkUtils.getSortedBrokerList(zkClient)
    val replicaAssignment = AdminUtils.assignReplicasToBrokers(brokerList, partitions, replicationFactor)
    AdminUtils.createTopicWithAssignment(zkClient, topic, replicaAssignment, topicConfig)
  }
                  
  def createTopicWithAssignment(zkClient: ZkClient, 
                                topic: String, 
                                partitionReplicaAssignment: Map[Int, Seq[Int]], 
                                config: Properties = new Properties) {
    // validate arguments
    Topic.validate(topic)
    LogConfig.validate(config)
    require(partitionReplicaAssignment.values.map(_.size).toSet.size == 1, "All partitions should have the same number of replicas.")

    val topicPath = ZkUtils.getTopicPath(topic)
    if(zkClient.exists(topicPath))
      throw new TopicExistsException("Topic \"%s\" already exists.".format(topic))
    partitionReplicaAssignment.values.foreach(reps => require(reps.size == reps.toSet.size, "Duplicate replica assignment found: "  + partitionReplicaAssignment))
    
    // write out the config if there is any, this isn't transactional with the partition assignments
    writeTopicConfig(zkClient, topic, config)
    
    // create the partition assignment
    writeTopicPartitionAssignment(zkClient, topic, partitionReplicaAssignment)
  }
  
  private def writeTopicPartitionAssignment(zkClient: ZkClient, topic: String, replicaAssignment: Map[Int, Seq[Int]]) {
    try {
      val zkPath = ZkUtils.getTopicPath(topic)
      val jsonPartitionData = ZkUtils.replicaAssignmentZkdata(replicaAssignment.map(e => (e._1.toString -> e._2)))
      ZkUtils.createPersistentPath(zkClient, zkPath, jsonPartitionData)
      debug("Updated path %s with %s for replica assignment".format(zkPath, jsonPartitionData))
    } catch {
      case e: ZkNodeExistsException => throw new TopicExistsException("topic %s already exists".format(topic))
      case e2 => throw new AdminOperationException(e2.toString)
    }
  }
  
  /**
   * Update the config for an existing topic and create a change notification so the change will propagate to other brokers
   */
  def changeTopicConfig(zkClient: ZkClient, topic: String, config: Properties) {
    LogConfig.validate(config)
    if(!topicExists(zkClient, topic))
      throw new AdminOperationException("Topic \"%s\" does not exist.".format(topic))
    
    // write the new config--may not exist if there were previously no overrides
    writeTopicConfig(zkClient, topic, config)
    
    // create the change notification
    zkClient.createPersistentSequential(ZkUtils.TopicConfigChangesPath + "/" + TopicConfigChangeZnodePrefix, Json.encode(topic))
  }
  
  /**
   * Write out the topic config to zk, if there is any
   */
  private def writeTopicConfig(zkClient: ZkClient, topic: String, config: Properties) {
    if(config.size > 0) {
      val map = Map("version" -> 1, "config" -> JavaConversions.asMap(config))
      ZkUtils.updatePersistentPath(zkClient, ZkUtils.getTopicConfigPath(topic), Json.encode(map))
    }
  }
  
  /**
   * Read the topic config (if any) from zk
   */
  def fetchTopicConfig(zkClient: ZkClient, topic: String): Properties = {
    val str: String = zkClient.readData(ZkUtils.getTopicConfigPath(topic), true)
    val props = new Properties()
    if(str != null) {
      Json.parseFull(str) match {
        case None => // there are no config overrides
        case Some(map: Map[String, _]) => 
          require(map("version") == 1)
          map.get("config") match {
            case Some(config: Map[String, String]) =>
              for((k,v) <- config)
                props.setProperty(k, v)
            case _ => throw new IllegalArgumentException("Invalid topic config: " + str)
          }

        case o => throw new IllegalArgumentException("Unexpected value in config: "  + str)
      }
    }
    props
  }

  def fetchAllTopicConfigs(zkClient: ZkClient): Map[String, Properties] =
    ZkUtils.getAllTopics(zkClient).map(topic => (topic, fetchTopicConfig(zkClient, topic))).toMap

<<<<<<< HEAD
  def fetchTopicMetadataFromZk(topic: String, zkClient: ZkClient): TopicMetadata =
    fetchTopicMetadataFromZk(topic, zkClient, new mutable.HashMap[Int, Broker])

  def fetchTopicMetadataFromZk(topics: Set[String], zkClient: ZkClient): Set[TopicMetadata] = {
    val cachedBrokerInfo = new mutable.HashMap[Int, Broker]()
    topics.map(topic => fetchTopicMetadataFromZk(topic, zkClient, cachedBrokerInfo))
  }

  private def fetchTopicMetadataFromZk(topic: String, zkClient: ZkClient, cachedBrokerInfo: mutable.HashMap[Int, Broker]): TopicMetadata = {
    if(ZkUtils.pathExists(zkClient, ZkUtils.getTopicPath(topic))) {
      val topicPartitionAssignment = ZkUtils.getPartitionAssignmentForTopics(zkClient, List(topic)).get(topic).get
      val sortedPartitions = topicPartitionAssignment.toList.sortWith((m1, m2) => m1._1 < m2._1)
      val partitionMetadata = sortedPartitions.map { partitionMap =>
        val partition = partitionMap._1
        val replicas = partitionMap._2
        val inSyncReplicas = ZkUtils.getInSyncReplicasForPartition(zkClient, topic, partition)
        val leader = ZkUtils.getLeaderForPartition(zkClient, topic, partition)
        debug("replicas = " + replicas + ", in sync replicas = " + inSyncReplicas + ", leader = " + leader)

        var leaderInfo: Option[Broker] = None
        var replicaInfo: Seq[Broker] = Nil
        var isrInfo: Seq[Broker] = Nil
        try {
          leaderInfo = leader match {
            case Some(l) =>
              try {
                Some(getBrokerInfoFromCache(zkClient, cachedBrokerInfo, List(l)).head)
              } catch {
                case e => throw new LeaderNotAvailableException("Leader not available for partition [%s,%d]".format(topic, partition), e)
              }
            case None => throw new LeaderNotAvailableException("No leader exists for partition " + partition)
          }
          try {
            replicaInfo = getBrokerInfoFromCache(zkClient, cachedBrokerInfo, replicas.map(id => id.toInt))
            isrInfo = getBrokerInfoFromCache(zkClient, cachedBrokerInfo, inSyncReplicas)
          } catch {
            case e => throw new ReplicaNotAvailableException(e)
          }
          if(replicaInfo.size < replicas.size)
            throw new ReplicaNotAvailableException("Replica information not available for following brokers: " +
              replicas.filterNot(replicaInfo.map(_.id).contains(_)).mkString(","))
          if(isrInfo.size < inSyncReplicas.size)
            throw new ReplicaNotAvailableException("In Sync Replica information not available for following brokers: " +
              inSyncReplicas.filterNot(isrInfo.map(_.id).contains(_)).mkString(","))
          new PartitionMetadata(partition, leaderInfo, replicaInfo, isrInfo, ErrorMapping.NoError)
        } catch {
          case e =>
            debug("Error while fetching metadata for partition [%s,%d]".format(topic, partition), e)
            new PartitionMetadata(partition, leaderInfo, replicaInfo, isrInfo,
              ErrorMapping.codeFor(e.getClass.asInstanceOf[Class[Throwable]]))
        }
      }
      new TopicMetadata(topic, partitionMetadata)
    } else {
      // topic doesn't exist, send appropriate error code
      new TopicMetadata(topic, Seq.empty[PartitionMetadata], ErrorMapping.UnknownTopicOrPartitionCode)
    }
  }

  private def getBrokerInfoFromCache(zkClient: ZkClient,
                                     cachedBrokerInfo: scala.collection.mutable.Map[Int, Broker],
                                     brokerIds: Seq[Int]): Seq[Broker] = {
    var failedBrokerIds: ListBuffer[Int] = new ListBuffer()
    val brokerMetadata = brokerIds.map { id =>
      val optionalBrokerInfo = cachedBrokerInfo.get(id)
      optionalBrokerInfo match {
        case Some(brokerInfo) => Some(brokerInfo) // return broker info from the cache
        case None => // fetch it from zookeeper
          ZkUtils.getBrokerInfo(zkClient, id) match {
            case Some(brokerInfo) =>
              cachedBrokerInfo += (id -> brokerInfo)
              Some(brokerInfo)
            case None =>
              failedBrokerIds += id
              None
          }
      }
    }
    brokerMetadata.filter(_.isDefined).map(_.get)
  }

  private def replicaIndex(firstReplicaIndex: Int, secondReplicaShift: Int, replicaIndex: Int, nBrokers: Int): Int = {
=======
  private def getWrappedIndex(firstReplicaIndex: Int, secondReplicaShift: Int, replicaIndex: Int, nBrokers: Int): Int = {
>>>>>>> c39d37e9
    val shift = 1 + (secondReplicaShift + replicaIndex) % (nBrokers - 1)
    (firstReplicaIndex + shift) % nBrokers
  }
}<|MERGE_RESOLUTION|>--- conflicted
+++ resolved
@@ -18,19 +18,15 @@
 package kafka.admin
 
 import java.util.Random
-<<<<<<< HEAD
 import java.util.Properties
 import kafka.api.{TopicMetadata, PartitionMetadata}
 import kafka.cluster.Broker
-=======
->>>>>>> c39d37e9
-import kafka.utils.{Logging, ZkUtils}
 import kafka.log.LogConfig
-import kafka.server.TopicConfigManager
-import kafka.utils.{Logging, Utils, ZkUtils, Json}
+import kafka.utils.{Logging, ZkUtils, Json}
 import org.I0Itec.zkclient.ZkClient
 import org.I0Itec.zkclient.exception.ZkNodeExistsException
 import scala.collection._
+import mutable.ListBuffer
 import scala.collection.mutable
 import kafka.common._
 
@@ -187,7 +183,6 @@
   def fetchAllTopicConfigs(zkClient: ZkClient): Map[String, Properties] =
     ZkUtils.getAllTopics(zkClient).map(topic => (topic, fetchTopicConfig(zkClient, topic))).toMap
 
-<<<<<<< HEAD
   def fetchTopicMetadataFromZk(topic: String, zkClient: ZkClient): TopicMetadata =
     fetchTopicMetadataFromZk(topic, zkClient, new mutable.HashMap[Int, Broker])
 
@@ -270,9 +265,6 @@
   }
 
   private def replicaIndex(firstReplicaIndex: Int, secondReplicaShift: Int, replicaIndex: Int, nBrokers: Int): Int = {
-=======
-  private def getWrappedIndex(firstReplicaIndex: Int, secondReplicaShift: Int, replicaIndex: Int, nBrokers: Int): Int = {
->>>>>>> c39d37e9
     val shift = 1 + (secondReplicaShift + replicaIndex) % (nBrokers - 1)
     (firstReplicaIndex + shift) % nBrokers
   }
