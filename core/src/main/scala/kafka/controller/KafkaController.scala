--- conflicted
+++ resolved
@@ -110,16 +110,11 @@
   val controllerContext = new ControllerContext(zkClient, config.zkSessionTimeoutMs)
   private val partitionStateMachine = new PartitionStateMachine(this)
   private val replicaStateMachine = new ReplicaStateMachine(this)
-<<<<<<< HEAD
-  private val controllerElector = new ZookeeperLeaderElector(controllerContext, ZkUtils.ControllerPath,
-                                                             onControllerFailover, onControllerResignation, config.brokerId)
-=======
   private val controllerElector = new ZookeeperLeaderElector(controllerContext, ZkUtils.ControllerPath, onControllerFailover,
-    config.brokerId)
+    onControllerResignation, config.brokerId)
   // have a separate scheduler for the controller to be able to start and stop independently of the
   // kafka server
   private val autoRebalanceScheduler = new KafkaScheduler(1)
->>>>>>> b23cf196
   val offlinePartitionSelector = new OfflinePartitionLeaderSelector(controllerContext)
   private val reassignedPartitionLeaderSelector = new ReassignedPartitionLeaderSelector(controllerContext)
   private val preferredReplicaPartitionLeaderSelector = new PreferredReplicaPartitionLeaderSelector(controllerContext)
@@ -942,8 +937,10 @@
     @throws(classOf[Exception])
     def handleNewSession() {
       info("ZK expired; shut down all controller components and try to re-elect")
-      onControllerResignation()
-      controllerElector.elect
+      controllerContext.controllerLock synchronized {
+        onControllerResignation()
+        controllerElector.elect
+      }
     }
   }
 
