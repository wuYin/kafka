--- conflicted
+++ resolved
@@ -23,28 +23,18 @@
 import junit.framework.Assert._
 import org.scalatest.junit.JUnitSuite
 import org.junit.{After, Before, Test}
-<<<<<<< HEAD
-import kafka.utils.{Utils, TestUtils, Range, SystemTime, MockTime}
-import kafka.common.{MessageSizeTooLargeException, OffsetOutOfRangeException}
-import kafka.message.{NoCompressionCodec, ByteBufferMessageSet, Message}
-=======
 import kafka.message._
 import kafka.common.{MessageSizeTooLargeException, OffsetOutOfRangeException}
 import kafka.utils._
 import scala.Some
->>>>>>> 602acaf4
 import kafka.server.KafkaConfig
 
 class LogTest extends JUnitSuite {
   
   var logDir: File = null
-<<<<<<< HEAD
-  var config:KafkaConfig = null
-=======
   val time = new MockTime
   var config: KafkaConfig = null
 
->>>>>>> 602acaf4
   @Before
   def setUp() {
     logDir = TestUtils.tempDir()
@@ -65,7 +55,6 @@
   }
 
   /** Test that the size and time based log segment rollout works. */
-<<<<<<< HEAD
   @Test
   def testTimeBasedLogRoll() {
     val set = TestUtils.singleMessageSet("test".getBytes())
@@ -73,7 +62,7 @@
     val time: MockTime = new MockTime()
 
     // create a log
-    val log = new Log(logDir, time, 1000, config.maxMessageSize, 1000, rollMs, false)
+    val log = new Log(logDir, 1000, config.maxMessageSize, 1000, rollMs, needsRecovery = false, time = time)
     time.currentMs += rollMs + 1
 
     // segment age is less than its limit
@@ -90,62 +79,6 @@
 
     time.currentMs += rollMs + 1
     val blank = Array[Message]()
-    log.append(new ByteBufferMessageSet(blank:_*))
-    assertEquals("There should be exactly 3 segments.", 3, log.numberOfSegments)
-
-    time.currentMs += rollMs + 1
-    // the last segment expired in age, but was blank. So new segment should not be generated
-    log.append(set)
-    assertEquals("There should be exactly 3 segments.", 3, log.numberOfSegments)
-  }
-
-  @Test
-  def testSizeBasedLogRoll() {
-    val set = TestUtils.singleMessageSet("test".getBytes())
-    val setSize = set.sizeInBytes
-    val msgPerSeg = 10
-    val segSize = msgPerSeg * (setSize - 1).asInstanceOf[Int] // each segment will be 10 messages
-
-    // create a log
-    val log = new Log(logDir, SystemTime, segSize, config.maxMessageSize, 1000, 10000, false)
-    assertEquals("There should be exactly 1 segment.", 1, log.numberOfSegments)
-
-    // segments expire in size
-    for (i<- 1 to (msgPerSeg + 1)) {
-      log.append(set)
-    }
-    assertEquals("There should be exactly 2 segments.", 2, log.numberOfSegments)
-  }
-
-  @Test
-  def testLoadEmptyLog() {
-    createEmptyLogs(logDir, 0)
-    new Log(logDir, SystemTime, 1024, config.maxMessageSize, 1000, config.logRollHours*60*60*1000L, false)
-=======
-  @Test
-  def testTimeBasedLogRoll() {
-    val set = TestUtils.singleMessageSet("test".getBytes())
-    val rollMs = 1 * 60 * 60L
-    val time: MockTime = new MockTime()
-
-    // create a log
-    val log = new Log(logDir, 1000, config.maxMessageSize, 1000, rollMs, needsRecovery = false, time = time)
-    time.currentMs += rollMs + 1
-
-    // segment age is less than its limit
-    log.append(set)
-    assertEquals("There should be exactly one segment.", 1, log.numberOfSegments)
-
-    log.append(set)
-    assertEquals("There should be exactly one segment.", 1, log.numberOfSegments)
-
-    // segment expires in age
-    time.currentMs += rollMs + 1
-    log.append(set)
-    assertEquals("There should be exactly 2 segments.", 2, log.numberOfSegments)
-
-    time.currentMs += rollMs + 1
-    val blank = Array[Message]()
     log.append(new ByteBufferMessageSet(new Message("blah".getBytes)))
     assertEquals("There should be exactly 3 segments.", 3, log.numberOfSegments)
 
@@ -153,19 +86,9 @@
     // the last segment expired in age, but was blank. So new segment should not be generated
     log.append(new ByteBufferMessageSet())
     assertEquals("There should be exactly 3 segments.", 3, log.numberOfSegments)
->>>>>>> 602acaf4
-  }
-
-  @Test
-<<<<<<< HEAD
-  def testLoadInvalidLogsFails() {
-    createEmptyLogs(logDir, 0, 15)
-    try {
-      new Log(logDir, SystemTime, 1024, config.maxMessageSize, 1000, config.logRollHours*60*60*1000L, false)
-      fail("Allowed load of corrupt logs without complaint.")
-    } catch {
-      case e: IllegalStateException => "This is good"
-=======
+  }
+
+  @Test
   def testSizeBasedLogRoll() {
     val set = TestUtils.singleMessageSet("test".getBytes())
     val setSize = set.sizeInBytes
@@ -179,7 +102,6 @@
     // segments expire in size
     for (i<- 1 to (msgPerSeg + 1)) {
       log.append(set)
->>>>>>> 602acaf4
     }
     assertEquals("There should be exactly 2 segments.", 2, log.numberOfSegments)
   }
@@ -192,11 +114,7 @@
 
   @Test
   def testAppendAndRead() {
-<<<<<<< HEAD
-    val log = new Log(logDir, SystemTime, 1024, config.maxMessageSize, 1000, config.logRollHours*60*60*1000L, false)
-=======
     val log = new Log(logDir, 1024, config.maxMessageSize, 1000, config.logRollHours*60*60*1000L, needsRecovery = false, time = time)
->>>>>>> 602acaf4
     val message = new Message(Integer.toString(42).getBytes())
     for(i <- 0 until 10)
       log.append(new ByteBufferMessageSet(NoCompressionCodec, message))
@@ -213,13 +131,8 @@
   @Test
   def testReadOutOfRange() {
     createEmptyLogs(logDir, 1024)
-<<<<<<< HEAD
-    val log = new Log(logDir, SystemTime, 1024, config.maxMessageSize, 1000, config.logRollHours*60*60*1000L, false)
-    assertEquals("Reading just beyond end of log should produce 0 byte read.", 0L, log.read(1024, 1000).sizeInBytes)
-=======
     val log = new Log(logDir, 1024, config.maxMessageSize, 1000, config.logRollHours*60*60*1000L, needsRecovery = false, time = time)
     assertEquals("Reading just beyond end of log should produce 0 byte read.", 0, log.read(1024, 1000).sizeInBytes)
->>>>>>> 602acaf4
     try {
       log.read(0, 1024)
       fail("Expected exception on invalid read.")
@@ -238,11 +151,7 @@
   @Test
   def testLogRolls() {
     /* create a multipart log with 100 messages */
-<<<<<<< HEAD
-    val log = new Log(logDir, SystemTime, 100, config.maxMessageSize, 1000, config.logRollHours*60*60*1000L, false)
-=======
     val log = new Log(logDir, 100, config.maxMessageSize, 1000, config.logRollHours*60*60*1000L, needsRecovery = false, time = time)
->>>>>>> 602acaf4
     val numMessages = 100
     val messageSets = (0 until numMessages).map(i => TestUtils.singleMessageSet(i.toString.getBytes))
     val offsets = messageSets.map(log.append(_)._1)
@@ -295,14 +204,6 @@
   }
   
   @Test
-<<<<<<< HEAD
-  def testEdgeLogRolls() {
-    {
-      // first test a log segment starting at 0
-      val log = new Log(logDir, SystemTime, 100, config.maxMessageSize, 1000, config.logRollHours*60*60*1000L, false)
-      val curOffset = log.nextAppendOffset
-      assertEquals(curOffset, 0)
-=======
   def testEdgeLogRollsStartingAtZero() {
     // first test a log segment starting at 0
     val log = new Log(logDir, 100, config.maxMessageSize, 1000, config.logRollHours*60*60*1000L, needsRecovery = false, time = time)
@@ -350,7 +251,6 @@
     // append messages to log
     val maxMessageSize = second.sizeInBytes - 1
     val log = new Log(logDir, 100, maxMessageSize, 1000, config.logRollHours*60*60*1000L, needsRecovery = false, time = time)
->>>>>>> 602acaf4
 
     // should be able to append the small message
     log.append(first)
@@ -424,14 +324,6 @@
     assertEquals("Should change offset", 0, log.logEndOffset)
     assertEquals("Should change log size", 0, log.size)
 
-<<<<<<< HEAD
-    {
-      // second test an empty log segment starting at none-zero
-      val log = new Log(logDir, SystemTime, 100, config.maxMessageSize, 1000, config.logRollHours*60*60*1000L, false)
-      val numMessages = 1
-      for(i <- 0 until numMessages)
-        log.append(TestUtils.singleMessageSet(Integer.toString(i).getBytes()))
-=======
     for (i<- 1 to msgPerSeg)
       log.append(set)
     
@@ -443,7 +335,6 @@
 
     for (i<- 1 to msgPerSeg)
       log.append(set)
->>>>>>> 602acaf4
 
     assertTrue("Should be ahead of to original offset", log.logEndOffset > msgPerSeg)
     assertEquals("log size should be same as before", size, log.size)
@@ -475,14 +366,6 @@
     assertEquals("There should be exactly 1 segment.", 1, log.numberOfSegments)
   }
 
-<<<<<<< HEAD
-      // time goes by; the log file (which is empty) is deleted again
-      val deletedSegments = log.markDeletedWhile(_ => true)
-
-      // we shouldn't delete the last empty log segment.
-      assertTrue(deletedSegments.size == 0)
-=======
->>>>>>> 602acaf4
 
   @Test
   def testAppendWithoutOffsetAssignment() {
@@ -510,36 +393,6 @@
   }
 
   @Test
-<<<<<<< HEAD
-  def testMessageSizeCheck() {
-    val first = new ByteBufferMessageSet(NoCompressionCodec, new Message ("You".getBytes()), new Message("bethe".getBytes()))
-    val second = new ByteBufferMessageSet(NoCompressionCodec, new Message("change".getBytes()))
-
-    // append messages to log
-    val log = new Log(logDir, SystemTime, 100, 5, 1000, 24*7*60*60*1000L, false)
-
-    var ret =
-    try {
-      log.append(first)
-      true
-    }
-    catch {
-      case e: MessageSizeTooLargeException => false
-    }
-    assert(ret, "First messageset should pass.")
-
-    ret =
-    try {
-      log.append(second)
-      false
-    }
-    catch {
-      case e:MessageSizeTooLargeException => true
-    }
-    assert(ret, "Second message set should throw MessageSizeTooLargeException.")
-  }
-
-=======
   def testReopenThenTruncate() {
     val set = TestUtils.singleMessageSet("test".getBytes())
 
@@ -566,7 +419,6 @@
     assertEquals("Log end offset should be 3.", 3, log.logEndOffset)
   }
   
->>>>>>> 602acaf4
   def assertContains(ranges: Array[Range], offset: Long) = {
     Log.findRange(ranges, offset) match {
       case Some(range) => 
